--- conflicted
+++ resolved
@@ -104,7 +104,6 @@
 
     return NULL;
 }
-<<<<<<< HEAD
 rpl_dodag_t *rpl_get_my_dodag()
 {
     for (int i = 0; i < RPL_MAX_DODAGS; i++) {
@@ -114,15 +113,6 @@
     }
 
     return NULL;
-=======
-rpl_dodag_t *rpl_get_my_dodag(void){
-	for(int i=0;i<RPL_MAX_DODAGS;i++){
-		if( dodags[i].joined){
-			return &dodags[i];
-		}
-	}
-	return NULL;
->>>>>>> d9c9f38c
 }
 void rpl_del_dodag(rpl_dodag_t *dodag)
 {
@@ -294,7 +284,6 @@
     }
 }
 
-<<<<<<< HEAD
 void rpl_join_dodag(rpl_dodag_t *dodag, ipv6_addr_t *parent, uint16_t parent_rank)
 {
     rpl_dodag_t *my_dodag;
@@ -328,49 +317,13 @@
     my_dodag->grounded = dodag->grounded;
     my_dodag->joined = 1;
     my_dodag->my_preferred_parent = preferred_parent;
+    my_dodag->node_status = (uint8_t) NORMAL_NODE;
     my_dodag->my_rank = dodag->of->calc_rank(preferred_parent, dodag->my_rank);
     my_dodag->dao_seq = RPL_COUNTER_INIT;
     my_dodag->min_rank = my_dodag->my_rank;
 
     start_trickle(my_dodag->dio_min, my_dodag->dio_interval_doubling, my_dodag->dio_redundancy);
     delay_dao();
-=======
-void rpl_join_dodag(rpl_dodag_t *dodag, ipv6_addr_t *parent, uint16_t parent_rank){
-	rpl_dodag_t *my_dodag;
-	rpl_parent_t *preferred_parent;
-	my_dodag = rpl_new_dodag(dodag->instance->id, &dodag->dodag_id);
-	if(my_dodag == NULL){
-		return;
-	}
-	preferred_parent = rpl_new_parent(my_dodag, parent, parent_rank);
-	if(preferred_parent == NULL){
-		rpl_del_dodag(my_dodag);
-		return;	
-	}
-	my_dodag->instance->joined = 1;
-	my_dodag->of = dodag->of;
-	my_dodag->mop = dodag->mop;
-	my_dodag->dtsn = dodag->dtsn;
-	my_dodag->prf = dodag->prf;
-	my_dodag->dio_interval_doubling = dodag->dio_interval_doubling;
-	my_dodag->dio_min = dodag->dio_min;
-	my_dodag->dio_redundancy = dodag->dio_redundancy;
-	my_dodag->maxrankincrease = dodag->maxrankincrease;
-	my_dodag->minhoprankincrease = dodag->minhoprankincrease;
-	my_dodag->default_lifetime = dodag->default_lifetime;
-	my_dodag->lifetime_unit = dodag->lifetime_unit;
-	my_dodag->version = dodag->version;
-	my_dodag->grounded = dodag->grounded;
-	my_dodag->joined = 1;
-	my_dodag->my_preferred_parent = preferred_parent;
-	my_dodag->node_status = (uint8_t) NORMAL_NODE;
-	my_dodag->my_rank = dodag->of->calc_rank(preferred_parent, dodag->my_rank);
-	my_dodag->dao_seq = RPL_COUNTER_INIT;
-	my_dodag->min_rank = my_dodag->my_rank;
-	
-	start_trickle(my_dodag->dio_min, my_dodag->dio_interval_doubling, my_dodag->dio_redundancy);
-	delay_dao();
->>>>>>> d9c9f38c
 }
 
 void rpl_global_repair(rpl_dodag_t *dodag, ipv6_addr_t *p_addr, uint16_t rank)
